--- conflicted
+++ resolved
@@ -210,7 +210,7 @@
         self.is_looping = False
         self.loop_queue = None
         self.np_message_id = None
-        self.show_queue_message_ids = []        
+        self.show_queue_message_ids = []
         self.ctx = None
 
         # Initialize events
@@ -305,19 +305,15 @@
         audio_stream = FFmpegPCMAudio(track_url)
 
         while self.voice_channel and self.voice_channel.is_playing():
-<<<<<<< HEAD
             bot_log.debug("waiting for track to finish")
             await asyncio.sleep(2)
-        bot_log.debug("track finished")            
-=======
-            await asyncio.sleep(2)
->>>>>>> ccee843a
+        bot_log.debug("track finished")
 
         if self.voice_channel:
             self.voice_channel.play(audio_stream, after=self._toggle_next)
-    
+
             plex_log.debug("%s - URL: %s", self.current_track, track_url)
-    
+
             embed, img = self._build_embed_track(self.current_track)
             self.np_message_id = await self.ctx.send(embed=embed, file=img)
 
@@ -333,7 +329,7 @@
                 self.current_track = await self.play_queue.get()
             except CancelledError:
                 bot_log.debug("failed to pop queue")
-                
+
             if not self.current_track and self.loop_queue:
                 bot_log.debug("swapping loop queue and play queue")
                 for item in self.loop_queue:
@@ -343,7 +339,7 @@
                     self.current_track = await self.play_queue.get()
                 except CancelledError:
                     bot_log.debug("failed to pop queue")
-                    
+
     async def _audio_player_task(self):
         """
         Coroutine to handle playback and queuing
@@ -429,7 +425,7 @@
             art_file = discord.File(img, filename="image0.png")
         else:
             art_file = None
-            
+
         # Get appropiate status message
         if type_ == "play":
             title = f"Now Playing - {track.title}"
@@ -555,7 +551,7 @@
                 self.voice_channel = await ctx.author.voice.channel.connect()
                 bot_log.debug("Connected to vc.")
             except asyncio.exceptions.TimeoutError:
-                bot_log.debug("Cannot connect to vc - timeout")                
+                bot_log.debug("Cannot connect to vc - timeout")
 
     @command()
     async def play(self, ctx, *args):
@@ -665,13 +661,13 @@
 
             for item in items:
                 await self.play_queue.put(item)
-                
+
             bot_log.debug("Added to queue - %s", title)
-            
+
         except MediaNotFoundError:
             await self.ctx.send(message="Playlist "+title+" seems to be empty!")
             bot_log.debug("Playlist empty - %s", title)
-            
+
     @command()
     async def playlist(self, ctx, *args):
         """
@@ -716,9 +712,9 @@
         # Save the context to use with async callbacks
         self.ctx = ctx
         title = " ".join(args)
-        await self.play_playlist(title,shuffle=True)        
-
-            
+        await self.play_playlist(title,shuffle=True)
+
+
     @command()
     async def show_playlists(self, ctx, *args):
         """
@@ -793,7 +789,7 @@
         Raises:
             None
         """
-        bot_log.debug("Looping "+str(self.current_track))        
+        bot_log.debug("Looping "+str(self.current_track))
         self.is_looping = self.current_track
 
     @command()
@@ -832,7 +828,7 @@
         Raises:
             None
         """
-        bot_log.debug("Looping current queue")        
+        bot_log.debug("Looping current queue")
         self.is_looping = False
 
     @command()
@@ -851,7 +847,7 @@
         """
         bot_log.debug("Unlooping")
         self.loop_queue = None
-            
+
 
     @command()
     async def pause(self, ctx):
